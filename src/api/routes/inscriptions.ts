import { TypeBoxTypeProvider } from '@fastify/type-provider-typebox';
import { Type } from '@sinclair/typebox';
import { Value } from '@sinclair/typebox/value';
import { FastifyPluginAsync, FastifyPluginCallback } from 'fastify';
import { Server } from 'http';
import {
  AddressParam,
  InscriptionResponse,
  LimitParam,
  NotFoundResponse,
  OffsetParam,
  PaginatedResponse,
  MimeTypesParam,
  SatoshiRaritiesParam,
  OutputParam,
  OrderByParam,
  OrderParam,
  OrderBy,
  Order,
  InscriptionIdentifierParam,
  BlockHashParamCType,
  BlockHeightParamCType,
  InscriptionIdParamCType,
  BlockHeightParam,
  BlockParam,
  OrdinalParam,
<<<<<<< HEAD
  TimestampParam,
=======
  InscriptionNumberParam,
>>>>>>> f8453b6a
} from '../schemas';
import { handleInscriptionCache, handleInscriptionTransfersCache } from '../util/cache';
import {
  DEFAULT_API_LIMIT,
  hexToBuffer,
  parseDbInscription,
  parseDbInscriptions,
} from '../util/helpers';

function blockParam(param: string | undefined, name: string) {
  const out: { [k: string]: string } = {};
  if (BlockHashParamCType.Check(param)) {
    out[`${name}_hash`] = param;
  } else if (BlockHeightParamCType.Check(param)) {
    out[`${name}_height`] = param;
  }
  return out;
}

function inscriptionIdParam(param: string | number) {
  return InscriptionIdParamCType.Check(param) ? { genesis_id: param } : { number: param };
}

function bigIntParam(param: number | undefined) {
  return param ? BigInt(param) : undefined;
}

const IndexRoutes: FastifyPluginCallback<Record<never, never>, Server, TypeBoxTypeProvider> = (
  fastify,
  options,
  done
) => {
  fastify.addHook('preHandler', handleInscriptionTransfersCache);
  fastify.get(
    '/inscriptions',
    {
      schema: {
        summary: 'Inscriptions',
        description: 'Retrieves a list of inscriptions with options to filter and sort results',
        tags: ['Inscriptions'],
        querystring: Type.Object({
          genesis_block: Type.Optional(BlockParam),
          from_genesis_block_height: Type.Optional(BlockHeightParam),
          to_genesis_block_height: Type.Optional(BlockHeightParam),
          from_genesis_timestamp: Type.Optional(TimestampParam),
          to_genesis_timestamp: Type.Optional(TimestampParam),
          from_sat_ordinal: Type.Optional(OrdinalParam),
          to_sat_ordinal: Type.Optional(OrdinalParam),
          from_sat_coinbase_height: Type.Optional(BlockHeightParam),
          to_sat_coinbase_height: Type.Optional(BlockHeightParam),
          from_number: Type.Optional(InscriptionNumberParam),
          to_number: Type.Optional(InscriptionNumberParam),
          output: Type.Optional(OutputParam),
          address: Type.Optional(AddressParam),
          mime_type: Type.Optional(MimeTypesParam),
          rarity: Type.Optional(SatoshiRaritiesParam),
          // Pagination
          offset: Type.Optional(OffsetParam),
          limit: Type.Optional(LimitParam),
          // Ordering
          order_by: Type.Optional(OrderByParam),
          order: Type.Optional(OrderParam),
        }),
        response: {
          200: PaginatedResponse(InscriptionResponse),
          404: NotFoundResponse,
        },
      },
    },
    async (request, reply) => {
      const limit = request.query.limit ?? DEFAULT_API_LIMIT;
      const offset = request.query.offset ?? 0;
      const inscriptions = await fastify.db.getInscriptions({
        ...blockParam(request.query.genesis_block, 'genesis_block'),
        ...blockParam(request.query.from_genesis_block_height, 'from_genesis_block'),
        ...blockParam(request.query.to_genesis_block_height, 'to_genesis_block'),
        ...blockParam(request.query.from_sat_coinbase_height, 'from_sat_coinbase'),
        ...blockParam(request.query.to_sat_coinbase_height, 'to_sat_coinbase'),
        from_genesis_timestamp: request.query.from_genesis_timestamp,
        to_genesis_timestamp: request.query.to_genesis_timestamp,
        from_sat_ordinal: bigIntParam(request.query.from_sat_ordinal),
        to_sat_ordinal: bigIntParam(request.query.to_sat_ordinal),
        from_number: request.query.from_number,
        to_number: request.query.to_number,
        output: request.query.output,
        address: request.query.address,
        mime_type: request.query.mime_type,
        sat_rarity: request.query.rarity,
        order_by: request.query.order_by ?? OrderBy.genesis_block_height,
        order: request.query.order ?? Order.desc,
        limit,
        offset,
      });
      await reply.send({
        limit,
        offset,
        total: inscriptions.total,
        results: parseDbInscriptions(inscriptions.results),
      });
    }
  );

  done();
};

const ShowRoutes: FastifyPluginCallback<Record<never, never>, Server, TypeBoxTypeProvider> = (
  fastify,
  options,
  done
) => {
  fastify.addHook('preHandler', handleInscriptionCache);
  fastify.get(
    '/inscriptions/:id',
    {
      schema: {
        summary: 'Inscription',
        description: 'Retrieves a single inscription',
        tags: ['Inscriptions'],
        params: Type.Object({
          id: InscriptionIdentifierParam,
        }),
        response: {
          200: InscriptionResponse,
          404: NotFoundResponse,
        },
      },
    },
    async (request, reply) => {
      const inscription = await fastify.db.getInscriptions({
        ...inscriptionIdParam(request.params.id),
        limit: 1,
        offset: 0,
      });
      if (inscription.total > 0) {
        await reply.send(parseDbInscription(inscription.results[0]));
      } else {
        await reply.code(404).send(Value.Create(NotFoundResponse));
      }
    }
  );

  fastify.get(
    '/inscriptions/:id/content',
    {
      schema: {
        summary: 'Inscription content',
        description: 'Retrieves the contents of a single inscription',
        tags: ['Inscriptions'],
        params: Type.Object({
          id: InscriptionIdentifierParam,
        }),
        response: {
          200: Type.Uint8Array(),
          404: NotFoundResponse,
        },
      },
    },
    async (request, reply) => {
      const inscription = await fastify.db.getInscriptionContent(
        inscriptionIdParam(request.params.id)
      );
      if (inscription) {
        const bytes = hexToBuffer(inscription.content);
        await reply
          .headers({
            'content-type': inscription.content_type,
            'content-length': inscription.content_length,
          })
          .send(bytes);
      } else {
        await reply.code(404).send(Value.Create(NotFoundResponse));
      }
    }
  );

  done();
};

export const InscriptionsRoutes: FastifyPluginAsync<
  Record<never, never>,
  Server,
  TypeBoxTypeProvider
> = async fastify => {
  await fastify.register(IndexRoutes);
  await fastify.register(ShowRoutes);
};<|MERGE_RESOLUTION|>--- conflicted
+++ resolved
@@ -24,11 +24,8 @@
   BlockHeightParam,
   BlockParam,
   OrdinalParam,
-<<<<<<< HEAD
+  InscriptionNumberParam,
   TimestampParam,
-=======
-  InscriptionNumberParam,
->>>>>>> f8453b6a
 } from '../schemas';
 import { handleInscriptionCache, handleInscriptionTransfersCache } from '../util/cache';
 import {
