import { Order, OrderBy } from '../api/schemas';
import { SatoshiRarity } from '../api/util/ordinal-satoshi';
import { OpJson } from './helpers';
import { PgBytea, PgJsonb, PgNumeric } from './postgres-tools/types';

export type DbPaginatedResult<T> = {
  total: number;
  results: T[];
};

export type DbFullyLocatedInscriptionResult = {
  genesis_id: string;
  genesis_block_height: string;
  genesis_block_hash: string;
  genesis_tx_id: string;
  genesis_fee: bigint;
  genesis_timestamp: Date;
  genesis_address: string;
  number: string;
  address: string | null;
  tx_id: string;
  output: string;
  offset: string | null;
  value: string | null;
  sat_ordinal: string;
  sat_rarity: string;
  sat_coinbase_height: string;
  mime_type: string;
  content_type: string;
  content_length: string;
  timestamp: Date;
  curse_type: string | null;
};

export type DbLocationInsert = {
  genesis_id: string;
  block_height: number;
  block_hash: string;
  tx_id: string;
  address: string | null;
  output: string;
  offset: PgNumeric | null;
  prev_output: string | null;
  prev_offset: PgNumeric | null;
  value: PgNumeric | null;
  timestamp: number;
};

export type DbLocation = {
  id: string;
  inscription_id: string | null;
  genesis_id: string;
  block_height: string;
  block_hash: string;
  tx_id: string;
  address: string | null;
  output: string;
  offset: string | null;
  prev_output: string | null;
  prev_offset: string | null;
  value: string | null;
  timestamp: Date;
};

export type DbInscriptionLocationChange = {
  genesis_id: string;
  number: string;
  from_id: string;
  from_inscription_id: string;
  from_block_height: string;
  from_block_hash: string;
  from_tx_id: string;
  from_address: string | null;
  from_output: string;
  from_offset: string | null;
  from_value: string | null;
  from_timestamp: Date;
  from_genesis: boolean;
  from_current: boolean;
  to_id: string;
  to_inscription_id: string;
  to_block_height: string;
  to_block_hash: string;
  to_tx_id: string;
  to_address: string | null;
  to_output: string;
  to_offset: string | null;
  to_value: string | null;
  to_timestamp: Date;
  to_genesis: boolean;
  to_current: boolean;
};

export const LOCATIONS_COLUMNS = [
  'id',
  'inscription_id',
  'genesis_id',
  'block_height',
  'block_hash',
  'tx_id',
  'address',
  'output',
  'offset',
  'value',
  'timestamp',
];

export type DbInscriptionInsert = {
  genesis_id: string;
  number: number;
  mime_type: string;
  content_type: string;
  content_length: number;
  content: PgBytea;
  fee: PgNumeric;
  curse_type: string | null;
  sat_ordinal: PgNumeric;
  sat_rarity: string;
  sat_coinbase_height: number;
};

export type DbInscription = {
  id: string;
  genesis_id: string;
  number: string;
  mime_type: string;
  content_type: string;
  content_length: string;
  fee: string;
  sat_ordinal: string;
  sat_rarity: string;
  sat_coinbase_height: string;
};

export type DbInscriptionContent = {
  content_type: string;
  content_length: string;
  content: string;
};

export const INSCRIPTIONS_COLUMNS = [
  'id',
  'genesis_id',
  'number',
  'mime_type',
  'content_type',
  'content_length',
  'fee',
  'curse_type',
  'sat_ordinal',
  'sat_rarity',
  'sat_coinbase_height',
];

export type DbJsonContent = {
  id: string;
  inscription_id: string;
  p?: string;
  op?: string;
  content: OpJson;
};

export type DbJsonContentInsert = {
  p: string | null;
  op: string | null;
  content: PgJsonb;
};

export const JSON_CONTENTS_COLUMNS = ['id', 'inscription_id', 'p', 'op', 'content'];

export type DbInscriptionIndexPaging = {
  limit: number;
  offset: number;
};

export type DbInscriptionIndexFilters = {
  genesis_id?: string[];
  genesis_block_height?: number;
  genesis_block_hash?: string;
  from_genesis_block_height?: number;
  to_genesis_block_height?: number;
  from_genesis_timestamp?: number;
  to_genesis_timestamp?: number;
  from_sat_coinbase_height?: number;
  to_sat_coinbase_height?: number;
  number?: number[];
  from_number?: number;
  to_number?: number;
  address?: string[];
  mime_type?: string[];
  output?: string;
  sat_rarity?: SatoshiRarity[];
  sat_ordinal?: bigint;
  from_sat_ordinal?: bigint;
  to_sat_ordinal?: bigint;
};

export type DbInscriptionIndexOrder = {
  order_by?: OrderBy;
  order?: Order;
};

/** Type of row count required for an inscription index endpoint call */
export enum DbInscriptionIndexResultCountType {
  /** All inscriptions */
  all,
  /** Filtered by mime type */
  mimeType,
  /** Filtered by sat rarity */
  satRarity,
<<<<<<< HEAD
  /** Filtered by custom arguments */
  custom,
}

export type DbInscriptionCountPerBlockFilters = {
  from_block_height?: number;
  to_block_height?: number;
};

export type DbInscriptionCountPerBlock = {
  block_height: string;
  block_hash: string;
  inscription_count: string;
  inscription_count_accum: string;
  timestamp: number;
};
=======
  /** Filtered by some param that yields a single result (easy to count) */
  singleResult,
  /** Filtered by custom arguments (very hard to count) */
  intractable,
}
>>>>>>> d54035e7
<|MERGE_RESOLUTION|>--- conflicted
+++ resolved
@@ -208,9 +208,10 @@
   mimeType,
   /** Filtered by sat rarity */
   satRarity,
-<<<<<<< HEAD
-  /** Filtered by custom arguments */
-  custom,
+  /** Filtered by some param that yields a single result (easy to count) */
+  singleResult,
+  /** Filtered by custom arguments (very hard to count) */
+  intractable,
 }
 
 export type DbInscriptionCountPerBlockFilters = {
@@ -224,11 +225,4 @@
   inscription_count: string;
   inscription_count_accum: string;
   timestamp: number;
-};
-=======
-  /** Filtered by some param that yields a single result (easy to count) */
-  singleResult,
-  /** Filtered by custom arguments (very hard to count) */
-  intractable,
-}
->>>>>>> d54035e7
+};