--- conflicted
+++ resolved
@@ -182,29 +182,8 @@
               const transfer = operation.inscription_transferred;
               const satpoint = parseSatPoint(transfer.satpoint_post_transfer);
               const prevSatpoint = parseSatPoint(transfer.satpoint_pre_transfer);
-<<<<<<< HEAD
               const genesis = await this.getInscriptionGenesis({
                 genesis_id: transfer.inscription_id,
-=======
-              const satoshi = new OrdinalSatoshi(transfer.ordinal_number);
-              const id = await this.insertInscriptionTransfer({
-                location: {
-                  block_hash,
-                  block_height,
-                  tx_id,
-                  genesis_id: transfer.inscription_id,
-                  address: transfer.updated_address,
-                  output: `${satpoint.tx_id}:${satpoint.vout}`,
-                  offset: satpoint.offset ?? null,
-                  prev_output: `${prevSatpoint.tx_id}:${prevSatpoint.vout}`,
-                  prev_offset: prevSatpoint.offset ?? null,
-                  value: transfer.post_transfer_output_value?.toString() ?? null,
-                  timestamp: event.timestamp,
-                  sat_ordinal: transfer.ordinal_number.toString(),
-                  sat_rarity: satoshi.rarity,
-                  sat_coinbase_height: satoshi.blockHeight,
-                },
->>>>>>> ac18e621
               });
               if (genesis) {
                 const inscription_id = parseInt(genesis.inscription_id);
@@ -247,10 +226,10 @@
       }
     });
     await this.normalizeInscriptionLocations({ inscription_id: Array.from(updatedInscriptionIds) });
-    await this.normalizeInscriptionCount({ min_block_height: updatedBlockHeightMin });
     await this.refreshMaterializedView('chain_tip');
     // Skip expensive view refreshes if we're not streaming any live blocks yet.
     if (payload.chainhook.is_streaming_blocks) {
+      await this.normalizeInscriptionCount({ min_block_height: updatedBlockHeightMin });
       await this.refreshMaterializedView('inscription_count');
       await this.refreshMaterializedView('mime_type_counts');
       await this.refreshMaterializedView('sat_rarity_counts');
