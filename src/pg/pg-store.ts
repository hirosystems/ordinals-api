import BigNumber from 'bignumber.js';
import { BitcoinEvent, Payload } from '@hirosystems/chainhook-client';
import { Order, OrderBy } from '../api/schemas';
import { isProdEnv, isTestEnv, normalizedHexString, parseSatPoint } from '../api/util/helpers';
import { OrdinalSatoshi, SatoshiRarity } from '../api/util/ordinal-satoshi';
import { ENV } from '../env';
<<<<<<< HEAD
import { logger } from '../logger';
import {
  Brc20Deploy,
  Brc20Mint,
  Brc20Transfer,
  brc20FromInscription,
  getIndexResultCountType,
} from './helpers';
import { runMigrations } from './migrations';
import { connectPostgres } from './postgres-tools';
import { BasePgStore } from './postgres-tools/base-pg-store';
=======
import { getIndexResultCountType } from './helpers';
>>>>>>> 5648c9ea
import {
  DbBrc20DeployInsert,
  DbBrc20Balance,
  DbBrc20Token,
  DbFullyLocatedInscriptionResult,
  DbInscriptionContent,
  DbInscriptionCountPerBlock,
  DbInscriptionCountPerBlockFilters,
  DbInscriptionIndexFilters,
  DbInscriptionIndexOrder,
  DbInscriptionIndexPaging,
  DbInscriptionIndexResultCountType,
  DbInscriptionInsert,
  DbInscriptionLocationChange,
  DbLocation,
  DbLocationInsert,
  DbLocationPointerInsert,
  DbPaginatedResult,
  LOCATIONS_COLUMNS,
  DbBrc20EventInsert,
  BRC20_EVENTS_COLUMNS,
  DbBrc20Deploy,
  BRC20_DEPLOYS_COLUMNS,
  BRC20_TRANSFERS_COLUMNS,
  DbBrc20Transfer,
  DbBrc20Supply,
  DbBrc20Holder,
} from './types';
import { BasePgStore, connectPostgres, logger, runMigrations } from '@hirosystems/api-toolkit';
import * as path from 'path';

export const MIGRATIONS_DIR = path.join(__dirname, '../../migrations');

type InscriptionIdentifier = { genesis_id: string } | { number: number };

export class PgStore extends BasePgStore {
  static async connect(opts?: { skipMigrations: boolean }): Promise<PgStore> {
    const pgConfig = {
      host: ENV.PGHOST,
      port: ENV.PGPORT,
      user: ENV.PGUSER,
      password: ENV.PGPASSWORD,
      database: ENV.PGDATABASE,
    };
    const sql = await connectPostgres({
      usageName: 'ordinals-pg-store',
      connectionArgs: pgConfig,
      connectionConfig: {
        poolMax: ENV.PG_CONNECTION_POOL_MAX,
        idleTimeout: ENV.PG_IDLE_TIMEOUT,
        maxLifetime: ENV.PG_MAX_LIFETIME,
      },
    });
    if (opts?.skipMigrations !== true) {
      await runMigrations(MIGRATIONS_DIR, 'up');
    }
    return new PgStore(sql);
  }

  /**
   * Inserts inscription genesis and transfers from Chainhook events. Also handles rollbacks from
   * chain re-orgs and materialized view refreshes.
   * @param args - Apply/Rollback Chainhook events
   */
  async updateInscriptions(payload: Payload): Promise<void> {
    let updatedBlockHeightMin = Infinity;
    await this.sqlWriteTransaction(async sql => {
      for (const rollbackEvent of payload.rollback) {
        const event = rollbackEvent as BitcoinEvent;
        const block_height = event.block_identifier.index;
        for (const tx of event.transactions) {
          for (const operation of tx.metadata.ordinal_operations) {
            if (operation.inscription_revealed) {
              const number = operation.inscription_revealed.inscription_number;
              const genesis_id = operation.inscription_revealed.inscription_id;
              await this.rollBackInscription({ genesis_id, number, block_height });
            }
            if (operation.cursed_inscription_revealed) {
              const number = operation.cursed_inscription_revealed.inscription_number;
              const genesis_id = operation.cursed_inscription_revealed.inscription_id;
              await this.rollBackInscription({ genesis_id, number, block_height });
            }
            if (operation.inscription_transferred) {
              const genesis_id = operation.inscription_transferred.inscription_id;
              const satpoint = parseSatPoint(
                operation.inscription_transferred.satpoint_post_transfer
              );
              const output = `${satpoint.tx_id}:${satpoint.vout}`;
              await this.rollBackLocation({ genesis_id, output, block_height });
            }
          }
        }
        updatedBlockHeightMin = Math.min(updatedBlockHeightMin, event.block_identifier.index);
      }
      for (const applyEvent of payload.apply) {
        const event = applyEvent as BitcoinEvent;
        const block_height = event.block_identifier.index;
        const block_hash = normalizedHexString(event.block_identifier.hash);
        for (const tx of event.transactions) {
          const tx_id = normalizedHexString(tx.transaction_identifier.hash);
          for (const operation of tx.metadata.ordinal_operations) {
            if (operation.inscription_revealed) {
              const reveal = operation.inscription_revealed;
              const satoshi = new OrdinalSatoshi(reveal.ordinal_number);
              const satpoint = parseSatPoint(reveal.satpoint_post_inscription);
              await this.insertInscription({
                inscription: {
                  genesis_id: reveal.inscription_id,
                  mime_type: reveal.content_type.split(';')[0],
                  content_type: reveal.content_type,
                  content_length: reveal.content_length,
                  number: reveal.inscription_number,
                  content: reveal.content_bytes,
                  fee: reveal.inscription_fee.toString(),
                  curse_type: null,
                  sat_ordinal: reveal.ordinal_number.toString(),
                  sat_rarity: satoshi.rarity,
                  sat_coinbase_height: satoshi.blockHeight,
                },
                location: {
                  block_hash,
                  block_height,
                  tx_id,
                  tx_index: reveal.tx_index,
                  genesis_id: reveal.inscription_id,
                  address: reveal.inscriber_address,
                  output: `${satpoint.tx_id}:${satpoint.vout}`,
                  offset: satpoint.offset ?? null,
                  prev_output: null,
                  prev_offset: null,
                  value: reveal.inscription_output_value.toString(),
                  timestamp: event.timestamp,
                },
              });
            }
            if (operation.cursed_inscription_revealed) {
              const reveal = operation.cursed_inscription_revealed;
              const satoshi = new OrdinalSatoshi(reveal.ordinal_number);
              const satpoint = parseSatPoint(reveal.satpoint_post_inscription);
              await this.insertInscription({
                inscription: {
                  genesis_id: reveal.inscription_id,
                  mime_type: reveal.content_type.split(';')[0],
                  content_type: reveal.content_type,
                  content_length: reveal.content_length,
                  number: reveal.inscription_number,
                  content: reveal.content_bytes,
                  fee: reveal.inscription_fee.toString(),
                  curse_type: JSON.stringify(reveal.curse_type),
                  sat_ordinal: reveal.ordinal_number.toString(),
                  sat_rarity: satoshi.rarity,
                  sat_coinbase_height: satoshi.blockHeight,
                },
                location: {
                  block_hash,
                  block_height,
                  tx_id,
                  tx_index: reveal.tx_index,
                  genesis_id: reveal.inscription_id,
                  address: reveal.inscriber_address,
                  output: `${satpoint.tx_id}:${satpoint.vout}`,
                  offset: satpoint.offset ?? null,
                  prev_output: null,
                  prev_offset: null,
                  value: reveal.inscription_output_value.toString(),
                  timestamp: event.timestamp,
                },
              });
            }
            if (operation.inscription_transferred) {
              const transfer = operation.inscription_transferred;
              const satpoint = parseSatPoint(transfer.satpoint_post_transfer);
              const prevSatpoint = parseSatPoint(transfer.satpoint_pre_transfer);
              await this.insertLocation({
                location: {
                  block_hash,
                  block_height,
                  tx_id,
                  tx_index: transfer.tx_index,
                  genesis_id: transfer.inscription_id,
                  address: transfer.updated_address,
                  output: `${satpoint.tx_id}:${satpoint.vout}`,
                  offset: satpoint.offset ?? null,
                  prev_output: `${prevSatpoint.tx_id}:${prevSatpoint.vout}`,
                  prev_offset: prevSatpoint.offset ?? null,
                  value: transfer.post_transfer_output_value
                    ? transfer.post_transfer_output_value.toString()
                    : null,
                  timestamp: event.timestamp,
                },
              });
            }
          }
        }
        updatedBlockHeightMin = Math.min(updatedBlockHeightMin, event.block_identifier.index);
      }
      await this.normalizeInscriptionLocations({
        inscription_id: Array.from(updatedInscriptionIds),
      });
    });
    await this.refreshMaterializedView('chain_tip');
    // Skip expensive view refreshes if we're not streaming live blocks.
    if (payload.chainhook.is_streaming_blocks) {
      // We'll issue materialized view refreshes in parallel. We will not wait for them to finish so
      // we can respond to the chainhook node with a `200` HTTP code as soon as possible.
      const viewRefresh = Promise.allSettled([
        this.normalizeInscriptionCount({ min_block_height: updatedBlockHeightMin }),
        this.refreshMaterializedView('inscription_count'),
        this.refreshMaterializedView('address_counts'),
        this.refreshMaterializedView('mime_type_counts'),
        this.refreshMaterializedView('sat_rarity_counts'),
      ]);
      // Only wait for these on tests.
      if (isTestEnv) await viewRefresh;
    }
  }

  async getChainTipBlockHeight(): Promise<number> {
    const result = await this.sql<{ block_height: string }[]>`SELECT block_height FROM chain_tip`;
    return parseInt(result[0].block_height);
  }

  async getChainTipInscriptionCount(): Promise<number> {
    const result = await this.sql<{ count: number }[]>`
      SELECT count FROM inscription_count
    `;
    return result[0].count;
  }

  async getMimeTypeInscriptionCount(mimeType?: string[]): Promise<number> {
    if (!mimeType) return 0;
    const result = await this.sql<{ count: number }[]>`
      SELECT COALESCE(SUM(count), 0) AS count
      FROM mime_type_counts
      WHERE mime_type IN ${this.sql(mimeType)}
    `;
    return result[0].count;
  }

  async getSatRarityInscriptionCount(satRarity?: SatoshiRarity[]): Promise<number> {
    if (!satRarity) return 0;
    const result = await this.sql<{ count: number }[]>`
      SELECT COALESCE(SUM(count), 0) AS count
      FROM sat_rarity_counts
      WHERE sat_rarity IN ${this.sql(satRarity)}
    `;
    return result[0].count;
  }

  async getAddressInscriptionCount(address?: string[]): Promise<number> {
    if (!address) return 0;
    const result = await this.sql<{ count: number }[]>`
      SELECT COALESCE(SUM(count), 0) AS count
      FROM address_counts
      WHERE address IN ${this.sql(address)}
    `;
    return result[0].count;
  }

  async getMaxInscriptionNumber(): Promise<number | undefined> {
    const result = await this.sql<{ max: string }[]>`
      SELECT MAX(number) FROM inscriptions WHERE number >= 0
    `;
    if (result[0].max) {
      return parseInt(result[0].max);
    }
  }

  async getMaxCursedInscriptionNumber(): Promise<number | undefined> {
    const result = await this.sql<{ min: string }[]>`
      SELECT MIN(number) FROM inscriptions WHERE number < 0
    `;
    if (result[0].min) {
      return parseInt(result[0].min);
    }
  }

  async getInscriptionsIndexETag(): Promise<string> {
    const result = await this.sql<{ etag: string }[]>`
      SELECT date_part('epoch', MAX(updated_at))::text AS etag FROM inscriptions
    `;
    return result[0].etag;
  }

  async getInscriptionsPerBlockETag(): Promise<string> {
    const result = await this.sql<{ block_hash: string; inscription_count: string }[]>`
      SELECT block_hash, inscription_count
      FROM inscriptions_per_block
      ORDER BY block_height DESC
      LIMIT 1
    `;
    return `${result[0].block_hash}:${result[0].inscription_count}`;
  }

  async getInscriptionContent(
    args: InscriptionIdentifier
  ): Promise<DbInscriptionContent | undefined> {
    const result = await this.sql<DbInscriptionContent[]>`
      SELECT content, content_type, content_length
      FROM inscriptions
      WHERE ${
        'genesis_id' in args
          ? this.sql`genesis_id = ${args.genesis_id}`
          : this.sql`number = ${args.number}`
      }
    `;
    if (result.count > 0) {
      return result[0];
    }
  }

  async getInscriptionETag(args: InscriptionIdentifier): Promise<string | undefined> {
    const result = await this.sql<{ etag: string }[]>`
      SELECT date_part('epoch', updated_at)::text AS etag
      FROM inscriptions
      WHERE ${
        'genesis_id' in args
          ? this.sql`genesis_id = ${args.genesis_id}`
          : this.sql`number = ${args.number}`
      }
    `;
    if (result.count > 0) {
      return result[0].etag;
    }
  }

  async getInscriptions(
    page: DbInscriptionIndexPaging,
    filters?: DbInscriptionIndexFilters,
    sort?: DbInscriptionIndexOrder
  ): Promise<DbPaginatedResult<DbFullyLocatedInscriptionResult>> {
    return await this.sqlTransaction(async sql => {
      // Do we need a filtered `COUNT(*)`? If so, try to use the pre-calculated counts we have in
      // materialized views to speed up these queries.
      const countType = getIndexResultCountType(filters);
      // `ORDER BY` statement
      let orderBy = sql`gen.block_height`;
      switch (sort?.order_by) {
        case OrderBy.ordinal:
          orderBy = sql`i.sat_ordinal`;
          break;
        case OrderBy.rarity:
          orderBy = sql`ARRAY_POSITION(ARRAY['common','uncommon','rare','epic','legendary','mythic'], i.sat_rarity)`;
          break;
      }
      // `ORDER` statement
      const order = sort?.order === Order.asc ? sql`ASC` : sql`DESC`;
      const results = await sql<({ total: number } & DbFullyLocatedInscriptionResult)[]>`
        WITH gen_locations AS (
          SELECT l.* FROM locations AS l
          INNER JOIN genesis_locations AS g ON l.id = g.location_id
        ),
        cur_locations AS (
          SELECT l.* FROM locations AS l
          INNER JOIN current_locations AS c ON l.id = c.location_id
        )
        SELECT
          i.genesis_id,
          i.number,
          i.mime_type,
          i.content_type,
          i.content_length,
          i.fee AS genesis_fee,
          i.curse_type,
          i.sat_ordinal,
          i.sat_rarity,
          i.sat_coinbase_height,
          gen.block_height AS genesis_block_height,
          gen.block_hash AS genesis_block_hash,
          gen.tx_id AS genesis_tx_id,
          gen.timestamp AS genesis_timestamp,
          gen.address AS genesis_address,
          loc.tx_id,
          loc.address,
          loc.output,
          loc.offset,
          loc.timestamp,
          loc.value,
          ${
            countType === DbInscriptionIndexResultCountType.singleResult
              ? sql`COUNT(*) OVER() as total`
              : sql`0 as total`
          }
        FROM inscriptions AS i
        INNER JOIN cur_locations AS loc ON loc.inscription_id = i.id
        INNER JOIN gen_locations AS gen ON gen.inscription_id = i.id
        WHERE TRUE
          ${
            filters?.genesis_id?.length
              ? sql`AND i.genesis_id IN ${sql(filters.genesis_id)}`
              : sql``
          }
          ${
            filters?.genesis_block_height
              ? sql`AND gen.block_height = ${filters.genesis_block_height}`
              : sql``
          }
          ${
            filters?.genesis_block_hash
              ? sql`AND gen.block_hash = ${filters.genesis_block_hash}`
              : sql``
          }
          ${
            filters?.from_genesis_block_height
              ? sql`AND gen.block_height >= ${filters.from_genesis_block_height}`
              : sql``
          }
          ${
            filters?.to_genesis_block_height
              ? sql`AND gen.block_height <= ${filters.to_genesis_block_height}`
              : sql``
          }
          ${
            filters?.from_sat_coinbase_height
              ? sql`AND i.sat_coinbase_height >= ${filters.from_sat_coinbase_height}`
              : sql``
          }
          ${
            filters?.to_sat_coinbase_height
              ? sql`AND i.sat_coinbase_height <= ${filters.to_sat_coinbase_height}`
              : sql``
          }
          ${
            filters?.from_genesis_timestamp
              ? sql`AND gen.timestamp >= to_timestamp(${filters.from_genesis_timestamp})`
              : sql``
          }
          ${
            filters?.to_genesis_timestamp
              ? sql`AND gen.timestamp <= to_timestamp(${filters.to_genesis_timestamp})`
              : sql``
          }
          ${
            filters?.from_sat_ordinal
              ? sql`AND i.sat_ordinal >= ${filters.from_sat_ordinal}`
              : sql``
          }
          ${filters?.to_sat_ordinal ? sql`AND i.sat_ordinal <= ${filters.to_sat_ordinal}` : sql``}
          ${filters?.number?.length ? sql`AND i.number IN ${sql(filters.number)}` : sql``}
          ${filters?.from_number ? sql`AND i.number >= ${filters.from_number}` : sql``}
          ${filters?.to_number ? sql`AND i.number <= ${filters.to_number}` : sql``}
          ${filters?.address?.length ? sql`AND loc.address IN ${sql(filters.address)}` : sql``}
          ${filters?.mime_type?.length ? sql`AND i.mime_type IN ${sql(filters.mime_type)}` : sql``}
          ${filters?.output ? sql`AND loc.output = ${filters.output}` : sql``}
          ${
            filters?.sat_rarity?.length
              ? sql`AND i.sat_rarity IN ${sql(filters.sat_rarity)}`
              : sql``
          }
          ${filters?.sat_ordinal ? sql`AND i.sat_ordinal = ${filters.sat_ordinal}` : sql``}
        ORDER BY ${orderBy} ${order}
        LIMIT ${page.limit}
        OFFSET ${page.offset}
      `;
      let total = results[0]?.total ?? 0;
      switch (countType) {
        case DbInscriptionIndexResultCountType.all:
          total = await this.getChainTipInscriptionCount();
          break;
        case DbInscriptionIndexResultCountType.mimeType:
          total = await this.getMimeTypeInscriptionCount(filters?.mime_type);
          break;
        case DbInscriptionIndexResultCountType.satRarity:
          total = await this.getSatRarityInscriptionCount(filters?.sat_rarity);
<<<<<<< HEAD
=======
          break;
        case DbInscriptionIndexResultCountType.address:
          total = await this.getAddressInscriptionCount(filters?.address);
>>>>>>> 5648c9ea
          break;
      }
      return {
        total,
        results: results ?? [],
      };
    });
  }

  async getInscriptionLocations(
    args: InscriptionIdentifier & { limit: number; offset: number }
  ): Promise<DbPaginatedResult<DbLocation>> {
    const results = await this.sql<({ total: number } & DbLocation)[]>`
      SELECT ${this.sql(LOCATIONS_COLUMNS)}, COUNT(*) OVER() as total
      FROM locations
      WHERE genesis_id = (
        SELECT genesis_id FROM inscriptions
        WHERE ${
          'number' in args
            ? this.sql`number = ${args.number}`
            : this.sql`genesis_id = ${args.genesis_id}`
        }
        LIMIT 1
      )
      ORDER BY block_height DESC, tx_index DESC
      LIMIT ${args.limit}
      OFFSET ${args.offset}
    `;
    return {
      total: results[0]?.total ?? 0,
      results: results ?? [],
    };
  }

  async getTransfersPerBlock(
    args: { block_height?: number; block_hash?: string } & DbInscriptionIndexPaging
  ): Promise<DbPaginatedResult<DbInscriptionLocationChange>> {
    const results = await this.sql<({ total: number } & DbInscriptionLocationChange)[]>`
      WITH transfers AS (
        SELECT
          i.id AS inscription_id,
          i.genesis_id,
          i.number,
          l.id AS to_id,
          (
            SELECT id
            FROM locations AS ll
            WHERE
              ll.inscription_id = i.id
              AND ll.block_height < l.block_height
            ORDER BY ll.block_height DESC
            LIMIT 1
          ) AS from_id,
          COUNT(*) OVER() as total
        FROM locations AS l
        INNER JOIN inscriptions AS i ON l.inscription_id = i.id
        WHERE
          NOT EXISTS (SELECT location_id FROM genesis_locations WHERE location_id = l.id)
          AND
          ${
            'block_height' in args
              ? this.sql`l.block_height = ${args.block_height}`
              : this.sql`l.block_hash = ${args.block_hash}`
          }
        LIMIT ${args.limit}
        OFFSET ${args.offset}
      )
      SELECT
        t.genesis_id,
        t.number,
        t.total,
        ${this.sql.unsafe(LOCATIONS_COLUMNS.map(c => `lf.${c} AS from_${c}`).join(','))},
        ${this.sql.unsafe(LOCATIONS_COLUMNS.map(c => `lt.${c} AS to_${c}`).join(','))}
      FROM transfers AS t
      INNER JOIN locations AS lf ON t.from_id = lf.id
      INNER JOIN locations AS lt ON t.to_id = lt.id
    `;
    return {
      total: results[0]?.total ?? 0,
      results: results ?? [],
    };
  }

<<<<<<< HEAD
  async getBrc20Tokens(
    args: { ticker?: string[] } & DbInscriptionIndexPaging
  ): Promise<DbPaginatedResult<DbBrc20Token>> {
    const lowerTickers = args.ticker ? args.ticker.map(t => t.toLowerCase()) : undefined;
    const results = await this.sql<(DbBrc20Token & { total: number })[]>`
      SELECT
        d.id, i.genesis_id, i.number, d.block_height, d.tx_id, d.address, d.ticker, d.max, d.limit,
        d.decimals, COUNT(*) OVER() as total
      FROM brc20_deploys AS d
      INNER JOIN inscriptions AS i ON i.id = d.inscription_id
      ${lowerTickers ? this.sql`WHERE LOWER(d.ticker) IN ${this.sql(lowerTickers)}` : this.sql``}
      OFFSET ${args.offset}
      LIMIT ${args.limit}
    `;
    return {
      total: results[0]?.total ?? 0,
      results: results ?? [],
    };
  }

  /**
   * Returns an address balance for a BRC-20 token.
   * @param address - Owner address
   * @param ticker - BRC-20 tickers
   * @returns `DbBrc20Balance`
   */
  async getBrc20Balances(
    args: {
      address: string;
      ticker?: string[];
    } & DbInscriptionIndexPaging
  ): Promise<DbPaginatedResult<DbBrc20Balance>> {
    const lowerTickers = args.ticker ? args.ticker.map(t => t.toLowerCase()) : undefined;
    const results = await this.sql<(DbBrc20Balance & { total: number })[]>`
      SELECT
        d.ticker,
        SUM(b.avail_balance) AS avail_balance,
        SUM(b.trans_balance) AS trans_balance,
        SUM(b.avail_balance + b.trans_balance) AS total_balance,
        COUNT(*) OVER() as total
      FROM brc20_balances AS b
      INNER JOIN brc20_deploys AS d ON d.id = b.brc20_deploy_id
      WHERE
        b.address = ${args.address}
        ${lowerTickers ? this.sql`AND LOWER(d.ticker) IN ${this.sql(lowerTickers)}` : this.sql``}
      GROUP BY d.ticker
      LIMIT ${args.limit}
      OFFSET ${args.offset}
    `;
    return {
      total: results[0]?.total ?? 0,
      results: results ?? [],
    };
  }

  async getBrc20History(args: { ticker: string } & DbInscriptionIndexPaging): Promise<void> {
    const results = await this.sql`
      WITH events AS (
        SELECT ${this.sql(BRC20_EVENTS_COLUMNS)}
        FROM brc20_events AS e
        INNER JOIN brc20_deploys AS d ON d.id = e.brc20_deploy_id
        INNER JOIN inscriptions AS i ON i.id = e.inscription_id
        WHERE LOWER(d.ticker) = LOWER(${args.ticker})
        ORDER BY i.number DESC
        LIMIT ${args.limit}
        OFFSET ${args.offset}
      )
      SELECT *
      FROM events
      INNER JOIN
    `;
  }

  async getBrc20TokenSupply(args: { ticker: string }): Promise<DbBrc20Supply | undefined> {
    return await this.sqlTransaction(async sql => {
      const deploy = await this.getBrc20Deploy(args);
      if (!deploy) {
        return;
      }
      const minted = await sql<{ total: string }[]>`
        SELECT SUM(avail_balance + trans_balance) AS total
        FROM brc20_balances
        WHERE brc20_deploy_id = ${deploy.id}
        GROUP BY brc20_deploy_id
      `;
      const holders = await sql<{ count: string }[]>`
        WITH historical_holders AS (
          SELECT SUM(avail_balance + trans_balance) AS balance
          FROM brc20_balances
          WHERE brc20_deploy_id = ${deploy.id}
          GROUP BY address
        )
        SELECT COUNT(*) AS count
        FROM historical_holders
        WHERE balance > 0
      `;
      const supply = await sql<{ max: string }[]>`
        SELECT max FROM brc20_deploys WHERE id = ${deploy.id}
      `;
      return {
        max_supply: supply[0].max,
        minted_supply: minted[0].total,
        holders: holders[0].count,
      };
    });
  }

  async getBrc20TokenHolders(
    args: {
      ticker: string;
    } & DbInscriptionIndexPaging
  ): Promise<DbPaginatedResult<DbBrc20Holder> | undefined> {
    return await this.sqlTransaction(async sql => {
      const deploy = await this.getBrc20Deploy(args);
      if (!deploy) {
        return;
      }
      const results = await this.sql<(DbBrc20Holder & { total: number })[]>`
        SELECT
          address, SUM(avail_balance + trans_balance) AS total_balance, COUNT(*) OVER() AS total
        FROM brc20_balances
        WHERE brc20_deploy_id = ${deploy.id}
        GROUP BY address
        ORDER BY total_balance DESC
        LIMIT ${args.limit}
        OFFSET ${args.offset}
      `;
      return {
        total: results[0]?.total ?? 0,
        results: results ?? [],
      };
    });
=======
  async getInscriptionCountPerBlock(
    filters: DbInscriptionCountPerBlockFilters
  ): Promise<DbInscriptionCountPerBlock[]> {
    const fromCondition = filters.from_block_height
      ? this.sql`block_height >= ${filters.from_block_height}`
      : this.sql``;

    const toCondition = filters.to_block_height
      ? this.sql`block_height <= ${filters.to_block_height}`
      : this.sql``;

    const where =
      filters.from_block_height && filters.to_block_height
        ? this.sql`WHERE ${fromCondition} AND ${toCondition}`
        : this.sql`WHERE ${fromCondition}${toCondition}`;

    return await this.sql<DbInscriptionCountPerBlock[]>`
      SELECT *
      FROM inscriptions_per_block
      ${filters.from_block_height || filters.to_block_height ? where : this.sql``}
      ORDER BY block_height DESC
      LIMIT 5000
    `; // roughly 35 days of blocks, assuming 10 minute block times on a full database
>>>>>>> 5648c9ea
  }

  async refreshMaterializedView(viewName: string) {
    await this.sql`REFRESH MATERIALIZED VIEW ${
      isProdEnv ? this.sql`CONCURRENTLY` : this.sql``
    } ${this.sql(viewName)}`;
  }

  private async insertInscription(args: {
    inscription: DbInscriptionInsert;
    location: DbLocationInsert;
  }): Promise<number | undefined> {
    let inscription_id: number | undefined;
    await this.sqlWriteTransaction(async sql => {
      const upsert = await sql<{ id: number }[]>`
        SELECT id FROM inscriptions WHERE number = ${args.inscription.number}
      `;
      const inscription = await sql<{ id: number }[]>`
        INSERT INTO inscriptions ${sql(args.inscription)}
        ON CONFLICT ON CONSTRAINT inscriptions_number_unique DO UPDATE SET
          genesis_id = EXCLUDED.genesis_id,
          mime_type = EXCLUDED.mime_type,
          content_type = EXCLUDED.content_type,
          content_length = EXCLUDED.content_length,
          content = EXCLUDED.content,
          fee = EXCLUDED.fee,
          sat_ordinal = EXCLUDED.sat_ordinal,
          sat_rarity = EXCLUDED.sat_rarity,
          sat_coinbase_height = EXCLUDED.sat_coinbase_height,
          updated_at = NOW()
        RETURNING id
      `;
      inscription_id = inscription[0].id;
      const location = {
        inscription_id,
        genesis_id: args.location.genesis_id,
        block_height: args.location.block_height,
        block_hash: args.location.block_hash,
        tx_id: args.location.tx_id,
        tx_index: args.location.tx_index,
        address: args.location.address,
        output: args.location.output,
        offset: args.location.offset,
        prev_output: args.location.prev_output,
        prev_offset: args.location.prev_offset,
        value: args.location.value,
        timestamp: sql`to_timestamp(${args.location.timestamp})`,
      };
      const locationRes = await sql<{ id: number }[]>`
        INSERT INTO locations ${sql(location)}
        ON CONFLICT ON CONSTRAINT locations_output_offset_unique DO UPDATE SET
          inscription_id = EXCLUDED.inscription_id,
          genesis_id = EXCLUDED.genesis_id,
          block_height = EXCLUDED.block_height,
          block_hash = EXCLUDED.block_hash,
          tx_id = EXCLUDED.tx_id,
          tx_index = EXCLUDED.tx_index,
          address = EXCLUDED.address,
          value = EXCLUDED.value,
          timestamp = EXCLUDED.timestamp
        RETURNING id
      `;
<<<<<<< HEAD

      // Insert BRC-20 op genesis (if any).
      await this.insertBrc20OperationGenesis({
        inscription_id,
        inscription: args.inscription,
        location: args.location,
      });
=======
      await this.updateInscriptionLocationPointers({
        inscription_id,
        genesis_id: args.inscription.genesis_id,
        location_id: locationRes[0].id,
        block_height: args.location.block_height,
        tx_index: args.location.tx_index,
        address: args.location.address,
      });
      logger.info(
        `PgStore${upsert.count > 0 ? ' upsert ' : ' '}reveal #${args.inscription.number} (${
          args.location.genesis_id
        }) at block ${args.location.block_height}`
      );
>>>>>>> 5648c9ea
    });
    return inscription_id;
  }

  private async insertLocation(args: { location: DbLocationInsert }): Promise<void> {
    await this.sqlWriteTransaction(async sql => {
      // Does the inscription exist? Warn if it doesn't.
      const genesis = await sql<{ id: number }[]>`
        SELECT id FROM inscriptions WHERE genesis_id = ${args.location.genesis_id}
      `;
      if (genesis.count === 0) {
        logger.warn(
          `PgStore inserting transfer for missing inscription (${args.location.genesis_id}) at block ${args.location.block_height}`
        );
      }
      const inscription_id = genesis.count > 0 ? genesis[0].id : null;
      // Do we have the location from `prev_output`? Warn if we don't.
      if (args.location.prev_output) {
        const prev = await sql`
          SELECT id FROM locations
          WHERE genesis_id = ${args.location.genesis_id}
            AND prev_output = ${args.location.prev_output}
        `;
        if (prev.count === 0) {
          logger.warn(
            `PgStore inserting transfer (${args.location.genesis_id}) superceding a missing prev_output ${args.location.prev_output} at block ${args.location.block_height}`
          );
        }
      }
      const upsert = await sql`
        SELECT id FROM locations
        WHERE genesis_id = ${args.location.genesis_id}
        AND block_height = ${args.location.block_height}
      `;
      const location = {
        inscription_id,
        genesis_id: args.location.genesis_id,
        block_height: args.location.block_height,
        block_hash: args.location.block_hash,
        tx_id: args.location.tx_id,
        tx_index: args.location.tx_index,
        address: args.location.address,
        output: args.location.output,
        offset: args.location.offset,
        prev_output: args.location.prev_output,
        prev_offset: args.location.prev_offset,
        value: args.location.value,
        timestamp: this.sql`to_timestamp(${args.location.timestamp})`,
      };
      const locationRes = await sql<{ id: number }[]>`
        INSERT INTO locations ${sql(location)}
        ON CONFLICT ON CONSTRAINT locations_output_offset_unique DO UPDATE SET
          inscription_id = EXCLUDED.inscription_id,
          genesis_id = EXCLUDED.genesis_id,
          block_height = EXCLUDED.block_height,
          block_hash = EXCLUDED.block_hash,
          tx_id = EXCLUDED.tx_id,
          tx_index = EXCLUDED.tx_index,
          address = EXCLUDED.address,
          value = EXCLUDED.value,
          timestamp = EXCLUDED.timestamp
        RETURNING id
      `;
      if (inscription_id) {
        await this.updateInscriptionLocationPointers({
          inscription_id,
          genesis_id: args.location.genesis_id,
          location_id: locationRes[0].id,
          block_height: args.location.block_height,
          tx_index: args.location.tx_index,
          address: args.location.address,
        });
      }
      logger.info(
        `PgStore${upsert.count > 0 ? ' upsert ' : ' '}transfer (${
          args.location.genesis_id
        }) at block ${args.location.block_height}`
      );
    });
  }

  private async normalizeInscriptionCount(args: { min_block_height: number }): Promise<void> {
    await this.sqlWriteTransaction(async sql => {
      await sql`
        DELETE FROM inscriptions_per_block
        WHERE block_height >= ${args.min_block_height}
      `;
      // - gets highest total for a block < min_block_height
      // - calculates new totals for all blocks >= min_block_height
      // - inserts new totals
      await sql`
        WITH previous AS (
          SELECT *
          FROM inscriptions_per_block
          WHERE block_height < ${args.min_block_height}
          ORDER BY block_height DESC
          LIMIT 1
        ), updated_blocks AS (
          SELECT
            l.block_height,
            MIN(l.block_hash),
            COUNT(*) AS inscription_count,
            COALESCE((SELECT previous.inscription_count_accum FROM previous), 0) + (SUM(COUNT(*)) OVER (ORDER BY l.block_height ASC)) AS inscription_count_accum,
            MIN(l.timestamp)
          FROM locations AS l
          INNER JOIN genesis_locations AS g ON g.location_id = l.id
          WHERE l.block_height >= ${args.min_block_height}
          GROUP BY l.block_height
          ORDER BY l.block_height ASC
        )
        INSERT INTO inscriptions_per_block
        SELECT * FROM updated_blocks
        ON CONFLICT (block_height) DO UPDATE SET
          block_hash = EXCLUDED.block_hash,
          inscription_count = EXCLUDED.inscription_count,
          inscription_count_accum = EXCLUDED.inscription_count_accum,
          timestamp = EXCLUDED.timestamp;
      `;

      // Insert BRC-20 balance transfers (if any).
      await this.insertBrc20OperationTransfer({ inscription_id, location: args.location });
    });
  }

<<<<<<< HEAD
  // TODO: Roll back BRC20 transfers
  private async rollBackInscriptionGenesis(args: { genesis_id: string }): Promise<void> {
=======
  private async rollBackInscription(args: {
    genesis_id: string;
    number: number;
    block_height: number;
  }): Promise<void> {
>>>>>>> 5648c9ea
    // This will cascade into dependent tables.
    await this.sql`DELETE FROM inscriptions WHERE genesis_id = ${args.genesis_id}`;
    logger.info(
      `PgStore rollback reveal #${args.number} (${args.genesis_id}) at block ${args.block_height}`
    );
  }

  private async rollBackLocation(args: {
    genesis_id: string;
    output: string;
    block_height: number;
  }): Promise<void> {
    await this.sql`
      DELETE FROM locations
      WHERE genesis_id = ${args.genesis_id} AND output = ${args.output}
    `;
    logger.info(
      `PgStore rollback transfer (${args.genesis_id}) on output ${args.output} at block ${args.block_height}`
    );
  }

  private async updateInscriptionLocationPointers(
    args: DbLocationPointerInsert & { genesis_id: string }
  ): Promise<void> {
    await this.sqlWriteTransaction(async sql => {
      // Update genesis and current location pointers for this inscription.
      const pointer: DbLocationPointerInsert = {
        inscription_id: args.inscription_id,
        location_id: args.location_id,
        block_height: args.block_height,
        tx_index: args.tx_index,
        address: args.address,
      };
      await sql`
        INSERT INTO genesis_locations ${sql(pointer)}
        ON CONFLICT ON CONSTRAINT genesis_locations_inscription_id_unique DO UPDATE SET
          location_id = EXCLUDED.location_id,
          block_height = EXCLUDED.block_height,
          tx_index = EXCLUDED.tx_index,
          address = EXCLUDED.address
        WHERE
          EXCLUDED.block_height < genesis_locations.block_height OR
          (EXCLUDED.block_height = genesis_locations.block_height AND
            EXCLUDED.tx_index < genesis_locations.tx_index)
      `;
      await sql`
        INSERT INTO current_locations ${sql(pointer)}
        ON CONFLICT ON CONSTRAINT current_locations_inscription_id_unique DO UPDATE SET
          location_id = EXCLUDED.location_id,
          block_height = EXCLUDED.block_height,
          tx_index = EXCLUDED.tx_index,
          address = EXCLUDED.address
        WHERE
          EXCLUDED.block_height > current_locations.block_height OR
          (EXCLUDED.block_height = current_locations.block_height AND
            EXCLUDED.tx_index > current_locations.tx_index)
      `;
      // Backfill orphan locations for this inscription, if any.
      await sql`
        UPDATE locations
        SET inscription_id = ${args.inscription_id}
        WHERE genesis_id = ${args.genesis_id} AND inscription_id IS NULL
      `;
      // Update the inscription's `updated_at` timestamp for caching purposes.
      await sql`
        UPDATE inscriptions SET updated_at = NOW() WHERE genesis_id = ${args.genesis_id}
      `;
    });
  }

  private async insertBrc20OperationGenesis(args: {
    inscription_id: number;
    inscription: DbInscriptionInsert;
    location: DbLocationInsert;
  }): Promise<void> {
    // Is this a BRC-20 operation? Is it being inscribed to a valid address?
    const brc20 = brc20FromInscription(args.inscription);
    if (brc20) {
      if (args.location.address) {
        switch (brc20.op) {
          case 'deploy':
            await this.insertBrc20Deploy({
              deploy: brc20,
              inscription_id: args.inscription_id,
              location: args.location,
            });
            break;
          case 'mint':
            await this.insertBrc20Mint({
              mint: brc20,
              inscription_id: args.inscription_id,
              location: args.location,
            });
            break;
          case 'transfer':
            await this.insertBrc20Transfer({
              transfer: brc20,
              inscription_id: args.inscription_id,
              location: args.location,
            });
            break;
        }
      } else {
        logger.debug(
          { block_height: args.location.block_height, tick: brc20.tick },
          `PgStore [BRC-20] ignoring operation spent as fee`
        );
      }
    }
  }

  private async insertBrc20OperationTransfer(args: {
    inscription_id: number;
    location: DbLocationInsert;
  }): Promise<void> {
    // Is this a BRC-20 balance transfer? Check if we have a valid transfer inscription emitted by
    // this address that hasn't been sent to another address before. Use `LIMIT 3` as a quick way
    // of checking if we have just inserted the first transfer for this inscription (genesis +
    // transfer).
    await this.sqlWriteTransaction(async sql => {
      const brc20Transfer = await sql<DbBrc20Transfer[]>`
        SELECT ${sql(BRC20_TRANSFERS_COLUMNS.map(c => `t.${c}`))}
        FROM locations AS l
        INNER JOIN brc20_transfers AS t ON t.inscription_id = l.inscription_id 
        WHERE l.inscription_id = ${args.inscription_id}
        LIMIT 3
      `;
      if (brc20Transfer.count === 2) {
        // This is the first time this BRC-20 transfer is being used. Apply the balance change.
        await this.applyBrc20BalanceTransfer({
          transfer: brc20Transfer[0],
          location: args.location,
        });
      } else {
        logger.debug(
          { genesis_id: args.location.genesis_id, block_height: args.location.block_height },
          `PgStore [BRC-20] ignoring balance change for transfer that was already used`
        );
      }
    });
  }

  private async insertBrc20Deploy(args: {
    deploy: Brc20Deploy;
    inscription_id: number;
    location: DbLocationInsert;
  }): Promise<void> {
    await this.sqlWriteTransaction(async sql => {
      const address = args.location.address;
      if (!address) {
        logger.debug(
          `PgStore [BRC-20] ignoring deploy with null address for ${args.deploy.tick} at block ${args.location.block_height}`
        );
        return;
      }
      const deploy: DbBrc20DeployInsert = {
        inscription_id: args.inscription_id,
        block_height: args.location.block_height,
        tx_id: args.location.tx_id,
        address: address,
        ticker: args.deploy.tick,
        max: args.deploy.max,
        limit: args.deploy.lim ?? null,
        decimals: args.deploy.dec ?? '18',
      };
      const insertion = await sql<{ id: string }[]>`
        INSERT INTO brc20_deploys ${sql(deploy)}
        ON CONFLICT (LOWER(ticker)) DO NOTHING
        RETURNING id
      `;
      if (insertion.count > 0) {
        // Add to history
        const event: DbBrc20EventInsert = {
          inscription_id: args.inscription_id,
          brc20_deploy_id: insertion[0].id,
          deploy_id: insertion[0].id,
          mint_id: null,
          transfer_id: null,
        };
        await sql`
          INSERT INTO brc20_events ${sql(event)}
        `;
        logger.info(
          `PgStore [BRC-20] inserted deploy for ${args.deploy.tick} at block ${args.location.block_height}`
        );
      } else {
        logger.debug(
          `PgStore [BRC-20] ignoring duplicate deploy for ${args.deploy.tick} at block ${args.location.block_height}`
        );
      }
    });
  }

  private async getBrc20Deploy(args: { ticker: string }): Promise<DbBrc20Deploy | undefined> {
    const deploy = await this.sql<DbBrc20Deploy[]>`
      SELECT ${this.sql(BRC20_DEPLOYS_COLUMNS)}
      FROM brc20_deploys
      WHERE LOWER(ticker) = LOWER(${args.ticker})
    `;
    if (deploy.count) return deploy[0];
  }

  private async insertBrc20Mint(args: {
    mint: Brc20Mint;
    inscription_id: number;
    location: DbLocationInsert;
  }): Promise<void> {
    await this.sqlWriteTransaction(async sql => {
      // Is the token deployed?
      const token = await this.getBrc20Deploy({ ticker: args.mint.tick });
      if (!token) {
        logger.debug(
          `PgStore [BRC-20] ignoring mint for non-deployed token ${args.mint.tick} at block ${args.location.block_height}`
        );
        return;
      }

      // Is the mint amount within the allowed token limits?
      if (token.limit && BigNumber(args.mint.amt).isGreaterThan(token.limit)) {
        logger.debug(
          `PgStore [BRC-20] ignoring mint for ${args.mint.tick} that exceeds mint limit of ${token.limit} at block ${args.location.block_height}`
        );
        return;
      }
      // Is the number of decimals correct?
      if (
        args.mint.amt.includes('.') &&
        args.mint.amt.split('.')[1].length > parseInt(token.decimals)
      ) {
        logger.debug(
          `PgStore [BRC-20] ignoring mint for ${args.mint.tick} because amount ${args.mint.amt} exceeds token decimals at block ${args.location.block_height}`
        );
        return;
      }
      // Does the mint amount exceed remaining supply?
      const mintedSupply = await sql<{ minted: string }[]>`
        SELECT COALESCE(SUM(amount), 0) AS minted FROM brc20_mints WHERE brc20_deploy_id = ${token.id}
      `;
      const minted = new BigNumber(mintedSupply[0].minted);
      const availSupply = new BigNumber(token.max).minus(minted);
      if (availSupply.isLessThanOrEqualTo(0)) {
        logger.debug(
          `PgStore [BRC-20] ignoring mint for ${args.mint.tick} because token has been completely minted at block ${args.location.block_height}`
        );
        return;
      }
      const mintAmt = BigNumber.min(availSupply, args.mint.amt);

      const mint = {
        inscription_id: args.inscription_id,
        brc20_deploy_id: token.id,
        block_height: args.location.block_height,
        tx_id: args.location.tx_id,
        address: args.location.address,
        amount: args.mint.amt, // Original requested amount
      };
      await sql`INSERT INTO brc20_mints ${sql(mint)}`;
      logger.info(
        `PgStore [BRC-20] inserted mint for ${args.mint.tick} (${args.mint.amt}) at block ${args.location.block_height}`
      );

      // Insert balance change for minting address
      const balance = {
        inscription_id: args.inscription_id,
        brc20_deploy_id: token.id,
        block_height: args.location.block_height,
        address: args.location.address,
        avail_balance: mintAmt, // Real minted balance
        trans_balance: 0,
      };
      await sql`
        INSERT INTO brc20_balances ${sql(balance)}
      `;
    });
  }

  private async insertBrc20Transfer(args: {
    transfer: Brc20Transfer;
    inscription_id: number;
    location: DbLocationInsert;
  }): Promise<void> {
    await this.sqlWriteTransaction(async sql => {
      // Is the destination a valid address?
      if (!args.location.address) {
        logger.debug(
          `PgStore [BRC-20] ignoring transfer spent as fee for ${args.transfer.tick} at block ${args.location.block_height}`
        );
        return;
      }
      // Is the token deployed?
      const token = await this.getBrc20Deploy({ ticker: args.transfer.tick });
      if (!token) {
        logger.debug(
          `PgStore [BRC-20] ignoring transfer for non-deployed token ${args.transfer.tick} at block ${args.location.block_height}`
        );
        return;
      }
      // Get balance for this address and this token
      const balanceResult = await this.getBrc20Balances({
        address: args.location.address,
        ticker: [args.transfer.tick],
        limit: 1,
        offset: 0,
      });
      // Do we have enough available balance to do this transfer?
      const transAmt = new BigNumber(args.transfer.amt);
      const available = new BigNumber(balanceResult.results[0]?.avail_balance ?? 0);
      if (transAmt.gt(available)) {
        logger.debug(
          `PgStore [BRC-20] ignoring transfer for token ${args.transfer.tick} due to unavailable balance at block ${args.location.block_height}`
        );
        return;
      }

      const transfer = {
        inscription_id: args.inscription_id,
        brc20_deploy_id: token.id,
        block_height: args.location.block_height,
        tx_id: args.location.tx_id,
        from_address: args.location.address,
        to_address: null, // We don't know the receiver address yet
        amount: args.transfer.amt,
      };
      await sql`INSERT INTO brc20_transfers ${sql(transfer)}`;
      logger.info(
        `PgStore [BRC-20] inserted transfer for ${args.transfer.tick} (${args.transfer.amt}) at block ${args.location.block_height}`
      );

      // Insert balance change for minting address
      const values = {
        inscription_id: args.inscription_id,
        brc20_deploy_id: token.id,
        block_height: args.location.block_height,
        address: args.location.address,
        avail_balance: transAmt.negated(),
        trans_balance: transAmt,
      };
      await sql`
        INSERT INTO brc20_balances ${sql(values)}
      `;
    });
  }

  private async applyBrc20BalanceTransfer(args: {
    transfer: DbBrc20Transfer;
    location: DbLocationInsert;
  }): Promise<void> {
    await this.sqlWriteTransaction(async sql => {
      // Reflect balance transfer
      const amount = new BigNumber(args.transfer.amount);
      const changes = [
        {
          inscription_id: args.transfer.inscription_id,
          brc20_deploy_id: args.transfer.brc20_deploy_id,
          block_height: args.location.block_height,
          address: args.transfer.from_address,
          avail_balance: 0,
          trans_balance: amount.negated(),
        },
        {
          inscription_id: args.transfer.inscription_id,
          brc20_deploy_id: args.transfer.brc20_deploy_id,
          block_height: args.location.block_height,
          address: args.location.address,
          avail_balance: amount,
          trans_balance: 0,
        },
      ];
      await sql`
        INSERT INTO brc20_balances ${sql(changes)}
      `;
      // Keep the new valid owner of the transfer inscription
      await sql`
        UPDATE brc20_transfers
        SET to_address = ${args.location.address}
        WHERE id = ${args.transfer.id}
      `;
    });
  }
}<|MERGE_RESOLUTION|>--- conflicted
+++ resolved
@@ -1,11 +1,8 @@
-import BigNumber from 'bignumber.js';
 import { BitcoinEvent, Payload } from '@hirosystems/chainhook-client';
 import { Order, OrderBy } from '../api/schemas';
 import { isProdEnv, isTestEnv, normalizedHexString, parseSatPoint } from '../api/util/helpers';
 import { OrdinalSatoshi, SatoshiRarity } from '../api/util/ordinal-satoshi';
 import { ENV } from '../env';
-<<<<<<< HEAD
-import { logger } from '../logger';
 import {
   Brc20Deploy,
   Brc20Mint,
@@ -13,16 +10,18 @@
   brc20FromInscription,
   getIndexResultCountType,
 } from './helpers';
-import { runMigrations } from './migrations';
-import { connectPostgres } from './postgres-tools';
-import { BasePgStore } from './postgres-tools/base-pg-store';
-=======
-import { getIndexResultCountType } from './helpers';
->>>>>>> 5648c9ea
 import {
+  BRC20_DEPLOYS_COLUMNS,
+  BRC20_EVENTS_COLUMNS,
+  BRC20_TRANSFERS_COLUMNS,
+  DbBrc20Balance,
+  DbBrc20Deploy,
   DbBrc20DeployInsert,
-  DbBrc20Balance,
+  DbBrc20EventInsert,
+  DbBrc20Holder,
+  DbBrc20Supply,
   DbBrc20Token,
+  DbBrc20Transfer,
   DbFullyLocatedInscriptionResult,
   DbInscriptionContent,
   DbInscriptionCountPerBlock,
@@ -38,17 +37,10 @@
   DbLocationPointerInsert,
   DbPaginatedResult,
   LOCATIONS_COLUMNS,
-  DbBrc20EventInsert,
-  BRC20_EVENTS_COLUMNS,
-  DbBrc20Deploy,
-  BRC20_DEPLOYS_COLUMNS,
-  BRC20_TRANSFERS_COLUMNS,
-  DbBrc20Transfer,
-  DbBrc20Supply,
-  DbBrc20Holder,
 } from './types';
 import { BasePgStore, connectPostgres, logger, runMigrations } from '@hirosystems/api-toolkit';
 import * as path from 'path';
+import BigNumber from 'bignumber.js';
 
 export const MIGRATIONS_DIR = path.join(__dirname, '../../migrations');
 
@@ -215,9 +207,6 @@
         }
         updatedBlockHeightMin = Math.min(updatedBlockHeightMin, event.block_identifier.index);
       }
-      await this.normalizeInscriptionLocations({
-        inscription_id: Array.from(updatedInscriptionIds),
-      });
     });
     await this.refreshMaterializedView('chain_tip');
     // Skip expensive view refreshes if we're not streaming live blocks.
@@ -483,12 +472,9 @@
           break;
         case DbInscriptionIndexResultCountType.satRarity:
           total = await this.getSatRarityInscriptionCount(filters?.sat_rarity);
-<<<<<<< HEAD
-=======
           break;
         case DbInscriptionIndexResultCountType.address:
           total = await this.getAddressInscriptionCount(filters?.address);
->>>>>>> 5648c9ea
           break;
       }
       return {
@@ -572,7 +558,37 @@
     };
   }
 
-<<<<<<< HEAD
+  async getInscriptionCountPerBlock(
+    filters: DbInscriptionCountPerBlockFilters
+  ): Promise<DbInscriptionCountPerBlock[]> {
+    const fromCondition = filters.from_block_height
+      ? this.sql`block_height >= ${filters.from_block_height}`
+      : this.sql``;
+
+    const toCondition = filters.to_block_height
+      ? this.sql`block_height <= ${filters.to_block_height}`
+      : this.sql``;
+
+    const where =
+      filters.from_block_height && filters.to_block_height
+        ? this.sql`WHERE ${fromCondition} AND ${toCondition}`
+        : this.sql`WHERE ${fromCondition}${toCondition}`;
+
+    return await this.sql<DbInscriptionCountPerBlock[]>`
+      SELECT *
+      FROM inscriptions_per_block
+      ${filters.from_block_height || filters.to_block_height ? where : this.sql``}
+      ORDER BY block_height DESC
+      LIMIT 5000
+    `; // roughly 35 days of blocks, assuming 10 minute block times on a full database
+  }
+
+  async refreshMaterializedView(viewName: string) {
+    await this.sql`REFRESH MATERIALIZED VIEW ${
+      isProdEnv ? this.sql`CONCURRENTLY` : this.sql``
+    } ${this.sql(viewName)}`;
+  }
+
   async getBrc20Tokens(
     args: { ticker?: string[] } & DbInscriptionIndexPaging
   ): Promise<DbPaginatedResult<DbBrc20Token>> {
@@ -705,37 +721,6 @@
         results: results ?? [],
       };
     });
-=======
-  async getInscriptionCountPerBlock(
-    filters: DbInscriptionCountPerBlockFilters
-  ): Promise<DbInscriptionCountPerBlock[]> {
-    const fromCondition = filters.from_block_height
-      ? this.sql`block_height >= ${filters.from_block_height}`
-      : this.sql``;
-
-    const toCondition = filters.to_block_height
-      ? this.sql`block_height <= ${filters.to_block_height}`
-      : this.sql``;
-
-    const where =
-      filters.from_block_height && filters.to_block_height
-        ? this.sql`WHERE ${fromCondition} AND ${toCondition}`
-        : this.sql`WHERE ${fromCondition}${toCondition}`;
-
-    return await this.sql<DbInscriptionCountPerBlock[]>`
-      SELECT *
-      FROM inscriptions_per_block
-      ${filters.from_block_height || filters.to_block_height ? where : this.sql``}
-      ORDER BY block_height DESC
-      LIMIT 5000
-    `; // roughly 35 days of blocks, assuming 10 minute block times on a full database
->>>>>>> 5648c9ea
-  }
-
-  async refreshMaterializedView(viewName: string) {
-    await this.sql`REFRESH MATERIALIZED VIEW ${
-      isProdEnv ? this.sql`CONCURRENTLY` : this.sql``
-    } ${this.sql(viewName)}`;
   }
 
   private async insertInscription(args: {
@@ -792,15 +777,6 @@
           timestamp = EXCLUDED.timestamp
         RETURNING id
       `;
-<<<<<<< HEAD
-
-      // Insert BRC-20 op genesis (if any).
-      await this.insertBrc20OperationGenesis({
-        inscription_id,
-        inscription: args.inscription,
-        location: args.location,
-      });
-=======
       await this.updateInscriptionLocationPointers({
         inscription_id,
         genesis_id: args.inscription.genesis_id,
@@ -809,12 +785,17 @@
         tx_index: args.location.tx_index,
         address: args.location.address,
       });
+      // Insert BRC-20 op genesis (if any).
+      await this.insertBrc20OperationGenesis({
+        inscription_id,
+        inscription: args.inscription,
+        location: args.location,
+      });
       logger.info(
         `PgStore${upsert.count > 0 ? ' upsert ' : ' '}reveal #${args.inscription.number} (${
           args.location.genesis_id
         }) at block ${args.location.block_height}`
       );
->>>>>>> 5648c9ea
     });
     return inscription_id;
   }
@@ -887,6 +868,9 @@
           tx_index: args.location.tx_index,
           address: args.location.address,
         });
+
+        // Insert BRC-20 balance transfers (if any).
+        await this.insertBrc20OperationTransfer({ inscription_id, location: args.location });
       }
       logger.info(
         `PgStore${upsert.count > 0 ? ' upsert ' : ' '}transfer (${
@@ -933,22 +917,14 @@
           inscription_count_accum = EXCLUDED.inscription_count_accum,
           timestamp = EXCLUDED.timestamp;
       `;
-
-      // Insert BRC-20 balance transfers (if any).
-      await this.insertBrc20OperationTransfer({ inscription_id, location: args.location });
     });
   }
 
-<<<<<<< HEAD
-  // TODO: Roll back BRC20 transfers
-  private async rollBackInscriptionGenesis(args: { genesis_id: string }): Promise<void> {
-=======
   private async rollBackInscription(args: {
     genesis_id: string;
     number: number;
     block_height: number;
   }): Promise<void> {
->>>>>>> 5648c9ea
     // This will cascade into dependent tables.
     await this.sql`DELETE FROM inscriptions WHERE genesis_id = ${args.genesis_id}`;
     logger.info(
