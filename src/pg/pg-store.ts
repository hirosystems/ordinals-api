--- conflicted
+++ resolved
@@ -2,15 +2,7 @@
 import { Order, OrderBy } from '../api/schemas';
 import { normalizedHexString, parseSatPoint } from '../api/util/helpers';
 import { OrdinalSatoshi, SatoshiRarity } from '../api/util/ordinal-satoshi';
-<<<<<<< HEAD
 import { ChainhookPayload } from '../chainhook/schemas';
-=======
-import {
-  ChainhookPayload,
-  CursedInscriptionRevealed,
-  InscriptionRevealed,
-} from '../chainhook/schemas';
->>>>>>> fb934745
 import { ENV } from '../env';
 import { logger } from '../logger';
 import { Brc20Deploy, Brc20Mint, brc20FromInscription, getIndexResultCountType } from './helpers';
