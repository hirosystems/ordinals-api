--- conflicted
+++ resolved
@@ -58,13 +58,8 @@
    * chain re-orgs and materialized view refreshes.
    * @param args - Apply/Rollback Chainhook events
    */
-<<<<<<< HEAD
-  async updateInscriptions(payload: ChainhookPayload): Promise<void> {
-=======
   async updateInscriptions(payload: Payload): Promise<void> {
-    const updatedGenesisIds = new Set<string>();
     let updatedBlockHeightMin = Infinity;
->>>>>>> 71962e2d
     await this.sqlWriteTransaction(async sql => {
       for (const rollbackEvent of payload.rollback) {
         const event = rollbackEvent as BitcoinEvent;
@@ -87,13 +82,7 @@
                 operation.inscription_transferred.satpoint_post_transfer
               );
               const output = `${satpoint.tx_id}:${satpoint.vout}`;
-<<<<<<< HEAD
-              const id = await this.rollBackInscriptionTransfer({ genesis_id, output });
-              logger.info(`PgStore rollback transfer (${genesis_id}) ${output}`);
-=======
               await this.rollBackLocation({ genesis_id, output, block_height });
-              updatedGenesisIds.add(genesis_id);
->>>>>>> 71962e2d
             }
           }
         }
@@ -110,11 +99,7 @@
               const reveal = operation.inscription_revealed;
               const satoshi = new OrdinalSatoshi(reveal.ordinal_number);
               const satpoint = parseSatPoint(reveal.satpoint_post_inscription);
-<<<<<<< HEAD
-              await this.insertInscriptionGenesis({
-=======
               await this.insertInscription({
->>>>>>> 71962e2d
                 inscription: {
                   genesis_id: reveal.inscription_id,
                   mime_type: reveal.content_type.split(';')[0],
@@ -142,23 +127,12 @@
                   timestamp: event.timestamp,
                 },
               });
-<<<<<<< HEAD
-              logger.info(
-                `PgStore reveal #${reveal.inscription_number} (${reveal.inscription_id}) at block ${block_height}`
-              );
-=======
-              updatedGenesisIds.add(reveal.inscription_id);
->>>>>>> 71962e2d
             }
             if (operation.cursed_inscription_revealed) {
               const reveal = operation.cursed_inscription_revealed;
               const satoshi = new OrdinalSatoshi(reveal.ordinal_number);
               const satpoint = parseSatPoint(reveal.satpoint_post_inscription);
-<<<<<<< HEAD
-              await this.insertInscriptionGenesis({
-=======
               await this.insertInscription({
->>>>>>> 71962e2d
                 inscription: {
                   genesis_id: reveal.inscription_id,
                   mime_type: reveal.content_type.split(';')[0],
@@ -186,72 +160,11 @@
                   timestamp: event.timestamp,
                 },
               });
-<<<<<<< HEAD
-              logger.info(
-                `PgStore cursed reveal #${reveal.inscription_number} (${reveal.inscription_id}) at block ${block_height}`
-              );
-=======
-              updatedGenesisIds.add(reveal.inscription_id);
->>>>>>> 71962e2d
             }
             if (operation.inscription_transferred) {
               const transfer = operation.inscription_transferred;
               const satpoint = parseSatPoint(transfer.satpoint_post_transfer);
               const prevSatpoint = parseSatPoint(transfer.satpoint_pre_transfer);
-<<<<<<< HEAD
-              const inscriptionId = await sql<{ id: string }[]>`
-                SELECT id FROM inscriptions WHERE genesis_id = ${transfer.inscription_id}
-              `;
-              if (inscriptionId.count) {
-                const inscription_id = parseInt(inscriptionId[0].id);
-                let sat_ordinal: string;
-                let sat_rarity: string;
-                let sat_coinbase_height: number;
-                if (transfer.ordinal_number) {
-                  const satoshi = new OrdinalSatoshi(transfer.ordinal_number);
-                  sat_ordinal = satoshi.ordinal.toString();
-                  sat_rarity = satoshi.rarity;
-                  sat_coinbase_height = satoshi.blockHeight;
-                } else {
-                  const genesis = await this.getInscriptionGenesis({
-                    genesis_id: transfer.inscription_id,
-                  });
-                  sat_ordinal = genesis?.sat_ordinal ?? '0';
-                  sat_rarity = genesis?.sat_rarity ?? 'common';
-                  sat_coinbase_height = parseInt(genesis?.sat_coinbase_height ?? '767430');
-                }
-                await this.insertInscriptionTransfer({
-                  inscription_id,
-                  location: {
-                    block_hash,
-                    block_height,
-                    tx_id,
-                    genesis_id: transfer.inscription_id,
-                    address: transfer.updated_address,
-                    output: `${satpoint.tx_id}:${satpoint.vout}`,
-                    offset: satpoint.offset ?? null,
-                    prev_output: `${prevSatpoint.tx_id}:${prevSatpoint.vout}`,
-                    prev_offset: prevSatpoint.offset ?? null,
-                    value: transfer.post_transfer_output_value
-                      ? transfer.post_transfer_output_value.toString()
-                      : null,
-                    timestamp: event.timestamp,
-                    // TODO: Store these fields in `inscriptions` instead of `locations`.
-                    sat_ordinal,
-                    sat_rarity,
-                    sat_coinbase_height,
-                  },
-                });
-                logger.info(
-                  `PgStore transfer (${transfer.inscription_id}) to output ${satpoint.tx_id}:${satpoint.vout} at block ${block_height}`
-                );
-              } else {
-                logger.warn(
-                  { block_height, genesis_id: transfer.inscription_id },
-                  `PgStore ignoring transfer for an inscription that does not exist (${transfer.inscription_id})`
-                );
-              }
-=======
               await this.insertLocation({
                 location: {
                   block_hash,
@@ -269,18 +182,12 @@
                   timestamp: event.timestamp,
                 },
               });
-              updatedGenesisIds.add(transfer.inscription_id);
->>>>>>> 71962e2d
             }
           }
         }
         updatedBlockHeightMin = Math.min(updatedBlockHeightMin, event.block_identifier.index);
       }
     });
-<<<<<<< HEAD
-=======
-    await this.normalizeInscriptionLocations({ genesis_id: Array.from(updatedGenesisIds) });
->>>>>>> 71962e2d
     await this.refreshMaterializedView('chain_tip');
     // Skip expensive view refreshes if we're not streaming any live blocks yet.
     if (payload.chainhook.is_streaming_blocks) {
@@ -377,13 +284,13 @@
     const result = await this.sql<{ etag: string }[]>`
       SELECT date_part('epoch', l.timestamp)::text AS etag
       FROM locations AS l
+      INNER JOIN current AS c ON l.id = c.location_id
       INNER JOIN inscriptions AS i ON l.inscription_id = i.id
       WHERE ${
         'genesis_id' in args
           ? this.sql`i.genesis_id = ${args.genesis_id}`
           : this.sql`i.number = ${args.number}`
       }
-      AND l.current = TRUE
     `;
     if (result.count > 0) {
       return result[0].etag;
@@ -537,23 +444,6 @@
     });
   }
 
-<<<<<<< HEAD
-  async getInscriptionGenesis(args: { genesis_id: string }): Promise<DbLocation | undefined> {
-    const results = await this.sql<DbLocation[]>`
-      SELECT ${this.sql(LOCATIONS_COLUMNS.map(c => `l.${c}`))}
-      FROM locations AS l
-      INNER JOIN inscriptions AS i ON l.inscription_id = i.id
-      WHERE i.genesis_id = ${args.genesis_id}
-      ORDER BY l.block_height ASC
-      LIMIT 1
-    `;
-    if (results.count > 0) {
-      return results[0];
-    }
-  }
-
-=======
->>>>>>> 71962e2d
   async getInscriptionLocations(
     args: InscriptionIdentifier & { limit: number; offset: number }
   ): Promise<DbPaginatedResult<DbLocation>> {
@@ -684,58 +574,6 @@
       const upsert = await sql<{ id: number }[]>`
         SELECT id FROM inscriptions WHERE number = ${args.inscription.number}
       `;
-<<<<<<< HEAD
-      if (prevInscription.count !== 0) {
-        logger.info(
-          {
-            block_height: args.location.block_height,
-            genesis_id: args.inscription.genesis_id,
-          },
-          `PgStore upserting inscription genesis #${args.inscription.number}`
-        );
-      } else {
-        // Is this a sequential genesis insert?
-        if (args.inscription.number < 0) {
-          // Is it a cursed inscription?
-          const maxCursed = await this.getMaxCursedInscriptionNumber();
-          if (maxCursed !== undefined && maxCursed - 1 !== args.inscription.number) {
-            logger.info(
-              {
-                block_height: args.location.block_height,
-                genesis_id: args.inscription.genesis_id,
-              },
-              `PgStore inserting out-of-order cursed inscription genesis #${args.inscription.number}, current max is #${maxCursed}`
-            );
-          }
-        } else {
-          const maxNumber = await this.getMaxInscriptionNumber();
-          if (maxNumber !== undefined && maxNumber + 1 !== args.inscription.number) {
-            logger.info(
-              {
-                block_height: args.location.block_height,
-                genesis_id: args.inscription.genesis_id,
-              },
-              `PgStore inserting out-of-order inscription genesis #${args.inscription.number}, current max is #${maxNumber}`
-            );
-          }
-          // Is this a blessed inscription in a duplicate sat?
-          const dup = await sql<{ id: number }[]>`
-            SELECT id FROM locations WHERE sat_ordinal = ${args.location.sat_ordinal}
-          `;
-          if (dup.count > 0) {
-            logger.info(
-              {
-                block_height: args.location.block_height,
-                genesis_id: args.inscription.genesis_id,
-              },
-              `PgStore inserting duplicate blessed inscription in satoshi ${args.location.sat_ordinal}`
-            );
-          }
-        }
-      }
-
-=======
->>>>>>> 71962e2d
       const inscription = await sql<{ id: number }[]>`
         INSERT INTO inscriptions ${sql(args.inscription)}
         ON CONFLICT ON CONSTRAINT inscriptions_number_unique DO UPDATE SET
@@ -769,10 +607,7 @@
         INSERT INTO locations ${sql(location)}
         ON CONFLICT ON CONSTRAINT locations_output_offset_unique DO UPDATE SET
           inscription_id = EXCLUDED.inscription_id,
-<<<<<<< HEAD
-=======
           genesis_id = EXCLUDED.genesis_id,
->>>>>>> 71962e2d
           block_height = EXCLUDED.block_height,
           block_hash = EXCLUDED.block_hash,
           tx_id = EXCLUDED.tx_id,
@@ -781,68 +616,25 @@
           timestamp = EXCLUDED.timestamp
         RETURNING id
       `;
-<<<<<<< HEAD
       await this.updateInscriptionLocationPointers({
         inscription_id,
+        genesis_id: args.inscription.genesis_id,
         location_id: locationRes[0].id,
         block_height: args.location.block_height,
       });
-      // const json = inscriptionContentToJson(args.inscription);
-      // if (json) {
-      //   const values = {
-      //     inscription_id,
-      //     p: json.p,
-      //     op: json.op,
-      //     content: json,
-      //   };
-      //   await sql`
-      //     INSERT INTO json_contents ${sql(values)}
-      //     ON CONFLICT ON CONSTRAINT json_contents_inscription_id_unique DO UPDATE SET
-      //       p = EXCLUDED.p,
-      //       op = EXCLUDED.op,
-      //       content = EXCLUDED.content
-      //   `;
-      // }
-=======
-      const json = inscriptionContentToJson(args.inscription);
-      if (json) {
-        const values = {
-          inscription_id,
-          p: json.p,
-          op: json.op,
-          content: json,
-        };
-        await sql`
-          INSERT INTO json_contents ${sql(values)}
-          ON CONFLICT ON CONSTRAINT json_contents_inscription_id_unique DO UPDATE SET
-            p = EXCLUDED.p,
-            op = EXCLUDED.op,
-            content = EXCLUDED.content
-        `;
-      }
       logger.info(
         `PgStore${upsert.count > 0 ? ' upsert ' : ' '}reveal #${args.inscription.number} (${
           args.location.genesis_id
         }) at block ${args.location.block_height}`
       );
->>>>>>> 71962e2d
     });
     return inscription_id;
   }
 
-<<<<<<< HEAD
-  private async insertInscriptionTransfer(args: {
-    inscription_id: number;
-    location: DbLocationInsert;
-  }): Promise<void> {
-    await this.sqlWriteTransaction(async sql => {
-      const location = {
-        inscription_id: args.inscription_id,
-=======
   private async insertLocation(args: { location: DbLocationInsert }): Promise<void> {
     await this.sqlWriteTransaction(async sql => {
       // Does the inscription exist? Warn if it doesn't.
-      const genesis = await sql`
+      const genesis = await sql<{ id: number }[]>`
         SELECT id FROM inscriptions WHERE genesis_id = ${args.location.genesis_id}
       `;
       if (genesis.count === 0) {
@@ -850,6 +642,7 @@
           `PgStore inserting transfer for missing inscription (${args.location.genesis_id}) at block ${args.location.block_height}`
         );
       }
+      const inscription_id = genesis.count > 0 ? genesis[0].id : null;
       // Do we have the location from `prev_output`? Warn if we don't.
       if (args.location.prev_output) {
         const prev = await sql`
@@ -869,8 +662,8 @@
         AND block_height = ${args.location.block_height}
       `;
       const location = {
+        inscription_id,
         genesis_id: args.location.genesis_id,
->>>>>>> 71962e2d
         block_height: args.location.block_height,
         block_hash: args.location.block_hash,
         tx_id: args.location.tx_id,
@@ -880,45 +673,29 @@
         prev_output: args.location.prev_output,
         prev_offset: args.location.prev_offset,
         value: args.location.value,
-<<<<<<< HEAD
-        sat_ordinal: args.location.sat_ordinal,
-        sat_rarity: args.location.sat_rarity,
-        sat_coinbase_height: args.location.sat_coinbase_height,
         timestamp: this.sql`to_timestamp(${args.location.timestamp})`,
       };
       const locationRes = await sql<{ id: string }[]>`
-        INSERT INTO locations ${this.sql(location)}
-        ON CONFLICT ON CONSTRAINT locations_output_offset_unique DO UPDATE SET
-          inscription_id = EXCLUDED.inscription_id,
-=======
-        timestamp: this.sql`to_timestamp(${args.location.timestamp})`,
-      };
-      await this.sql`
-        INSERT INTO locations ${this.sql(location)}
+        INSERT INTO locations ${sql(location)}
         ON CONFLICT ON CONSTRAINT locations_output_offset_unique DO UPDATE SET
           inscription_id = EXCLUDED.inscription_id,
           genesis_id = EXCLUDED.genesis_id,
->>>>>>> 71962e2d
           block_height = EXCLUDED.block_height,
           block_hash = EXCLUDED.block_hash,
           tx_id = EXCLUDED.tx_id,
           address = EXCLUDED.address,
           value = EXCLUDED.value,
-<<<<<<< HEAD
-          sat_ordinal = EXCLUDED.sat_ordinal,
-          sat_rarity = EXCLUDED.sat_rarity,
-          sat_coinbase_height = EXCLUDED.sat_coinbase_height,
           timestamp = EXCLUDED.timestamp
         RETURNING id
       `;
-      await this.updateInscriptionLocationPointers({
-        inscription_id: args.inscription_id,
-        location_id: locationRes[0].id,
-        block_height: args.location.block_height,
-      });
-=======
-          timestamp = EXCLUDED.timestamp
-      `;
+      if (inscription_id) {
+        await this.updateInscriptionLocationPointers({
+          inscription_id,
+          genesis_id: args.location.genesis_id,
+          location_id: locationRes[0].id,
+          block_height: args.location.block_height,
+        });
+      }
       logger.info(
         `PgStore${upsert.count > 0 ? ' upsert ' : ' '}transfer (${
           args.location.genesis_id
@@ -945,15 +722,16 @@
           LIMIT 1
         ), updated_blocks AS (
           SELECT
-            block_height,
-            MIN(block_hash),
+            l.block_height,
+            MIN(l.block_hash),
             COUNT(*) AS inscription_count,
-            COALESCE((SELECT previous.inscription_count_accum FROM previous), 0) + (SUM(COUNT(*)) OVER (ORDER BY block_height ASC)) AS inscription_count_accum,
-            MIN(timestamp)
-          FROM locations
-          WHERE block_height >= ${args.min_block_height} AND genesis = true
-          GROUP BY block_height
-          ORDER BY block_height ASC
+            COALESCE((SELECT previous.inscription_count_accum FROM previous), 0) + (SUM(COUNT(*)) OVER (ORDER BY l.block_height ASC)) AS inscription_count_accum,
+            MIN(l.timestamp)
+          FROM locations AS l
+          INNER JOIN genesis AS g ON g.location_id = l.id
+          WHERE l.block_height >= ${args.min_block_height}
+          GROUP BY l.block_height
+          ORDER BY l.block_height ASC
         )
         INSERT INTO inscriptions_per_block
         SELECT * FROM updated_blocks
@@ -963,7 +741,6 @@
           inscription_count_accum = EXCLUDED.inscription_count_accum,
           timestamp = EXCLUDED.timestamp;
       `;
->>>>>>> 71962e2d
     });
   }
 
@@ -982,50 +759,6 @@
   private async rollBackLocation(args: {
     genesis_id: string;
     output: string;
-<<<<<<< HEAD
-  }): Promise<number | undefined> {
-    let inscription_id: number | undefined;
-    await this.sqlWriteTransaction(async sql => {
-      const inscription = await sql<{ id: number }[]>`
-        SELECT id FROM inscriptions WHERE genesis_id = ${args.genesis_id}
-      `;
-      if (inscription.count === 0) {
-        logger.warn(
-          args,
-          `PgStore ignoring rollback for a transfer that does not exist (${args.genesis_id})`
-        );
-        return;
-      }
-      inscription_id = inscription[0].id;
-      await sql`
-        DELETE FROM locations
-        WHERE inscription_id = ${inscription_id} AND output = ${args.output}
-      `;
-    });
-    return inscription_id;
-  }
-
-  private async updateInscriptionLocationPointers(args: {
-    inscription_id: number;
-    location_id: string;
-    block_height: number;
-  }): Promise<void> {
-    await this.sqlWriteTransaction(async sql => {
-      await sql`
-        INSERT INTO genesis ${sql(args)}
-        ON CONFLICT ON CONSTRAINT genesis_inscription_id_unique DO UPDATE SET
-          location_id = EXCLUDED.location_id,
-          block_height = EXCLUDED.block_height
-        WHERE EXCLUDED.block_height < genesis.block_height
-      `;
-      await sql`
-        INSERT INTO current ${sql(args)}
-        ON CONFLICT ON CONSTRAINT current_inscription_id_unique DO UPDATE SET
-          location_id = EXCLUDED.location_id,
-          block_height = EXCLUDED.block_height
-        WHERE EXCLUDED.block_height > current.block_height
-      `;
-=======
     block_height: number;
   }): Promise<void> {
     await this.sql`
@@ -1037,33 +770,39 @@
     );
   }
 
-  private async normalizeInscriptionLocations(args: { genesis_id: string[] }): Promise<void> {
+  private async updateInscriptionLocationPointers(args: {
+    inscription_id: number;
+    genesis_id: string;
+    location_id: string;
+    block_height: number;
+  }): Promise<void> {
     await this.sqlWriteTransaction(async sql => {
-      for (const genesis_id of args.genesis_id) {
-        await sql`
-          WITH i_genesis AS (
-            SELECT id FROM locations
-            WHERE genesis_id = ${genesis_id}
-            ORDER BY block_height ASC
-            LIMIT 1
-          ), i_current AS (
-            SELECT id FROM locations
-            WHERE genesis_id = ${genesis_id}
-            ORDER BY block_height DESC
-            LIMIT 1
-          ), i_id AS (
-            SELECT id FROM inscriptions
-            WHERE genesis_id = ${genesis_id}
-            LIMIT 1
-          )
-          UPDATE locations SET
-            inscription_id = (SELECT id FROM i_id),
-            current = (CASE WHEN id = (SELECT id FROM i_current) THEN TRUE ELSE FALSE END),
-            genesis = (CASE WHEN id = (SELECT id FROM i_genesis) THEN TRUE ELSE FALSE END)
-          WHERE genesis_id = ${genesis_id}
-        `;
-      }
->>>>>>> 71962e2d
+      // Update genesis and current location pointers for this inscription.
+      const pointer = {
+        inscription_id: args.inscription_id,
+        location_id: args.location_id,
+        block_height: args.block_height,
+      };
+      await sql`
+        INSERT INTO genesis ${sql(pointer)}
+        ON CONFLICT ON CONSTRAINT genesis_inscription_id_unique DO UPDATE SET
+          location_id = EXCLUDED.location_id,
+          block_height = EXCLUDED.block_height
+        WHERE EXCLUDED.block_height < genesis.block_height
+      `;
+      await sql`
+        INSERT INTO current ${sql(pointer)}
+        ON CONFLICT ON CONSTRAINT current_inscription_id_unique DO UPDATE SET
+          location_id = EXCLUDED.location_id,
+          block_height = EXCLUDED.block_height
+        WHERE EXCLUDED.block_height > current.block_height
+      `;
+      // Backfill orphan locations for this inscription, if any.
+      await sql`
+        UPDATE locations
+        SET inscription_id = ${args.inscription_id}
+        WHERE genesis_id = ${args.genesis_id} AND inscription_id IS NULL
+      `;
     });
   }
 }