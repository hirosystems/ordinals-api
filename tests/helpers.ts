import { FastifyBaseLogger, FastifyInstance } from 'fastify';
import { IncomingMessage, Server, ServerResponse } from 'http';
import { TypeBoxTypeProvider } from '@fastify/type-provider-typebox';
import {
<<<<<<< HEAD
  ChainhookPayload,
  CursedInscriptionRevealed,
  InscriptionEvent,
  InscriptionRevealed,
  InscriptionTransferred,
  Transaction,
} from '../src/chainhook/schemas';
import { Brc20 } from '../src/pg/helpers';
=======
  BitcoinCursedInscriptionRevealed,
  BitcoinEvent,
  BitcoinInscriptionRevealed,
  BitcoinInscriptionTransferred,
  BitcoinTransaction,
  Payload,
} from '@hirosystems/chainhook-client';
>>>>>>> 2b53ff4d

export type TestFastifyServer = FastifyInstance<
  Server,
  IncomingMessage,
  ServerResponse,
  FastifyBaseLogger,
  TypeBoxTypeProvider
>;

export class TestChainhookPayloadBuilder {
  private payload: Payload = {
    apply: [],
    rollback: [],
    chainhook: {
      uuid: 'test',
      predicate: {
        scope: 'ordinals_protocol',
        operation: 'inscription_feed',
      },
    },
  };
  private action: 'apply' | 'rollback' = 'apply';
  private get lastBlock(): BitcoinEvent {
    return this.payload[this.action][this.payload[this.action].length - 1];
  }
  private get lastBlockTx(): BitcoinTransaction {
    return this.lastBlock.transactions[this.lastBlock.transactions.length - 1];
  }

  apply(): this {
    this.action = 'apply';
    return this;
  }

  rollback(): this {
    this.action = 'rollback';
    return this;
  }

  block(args: { height: number; hash?: string; timestamp?: number }): this {
    this.payload[this.action].push({
      block_identifier: {
        index: args.height,
        hash: args.hash ?? '0x163de66dc9c0949905bfe8e148bde04600223cf88d19f26fdbeba1d6e6fa0f88',
      },
      parent_block_identifier: {
        index: args.height - 1,
        hash: '0x117374e7078440835a744b6b1b13dd2c48c4eff8c58dde07162241a8f15d1e03',
      },
      timestamp: args.timestamp ?? 1677803510,
      transactions: [],
      metadata: {},
    } as BitcoinEvent);
    return this;
  }

  transaction(args: { hash: string }): this {
    this.lastBlock.transactions.push({
      transaction_identifier: {
        hash: args.hash,
      },
      operations: [],
      metadata: {
        ordinal_operations: [],
        proof: null,
      },
    });
    return this;
  }

  inscriptionRevealed(args: BitcoinInscriptionRevealed): this {
    this.lastBlockTx.metadata.ordinal_operations.push({ inscription_revealed: args });
    return this;
  }

  cursedInscriptionRevealed(args: BitcoinCursedInscriptionRevealed): this {
    this.lastBlockTx.metadata.ordinal_operations.push({ cursed_inscription_revealed: args });
    return this;
  }

  inscriptionTransferred(args: BitcoinInscriptionTransferred): this {
    this.lastBlockTx.metadata.ordinal_operations.push({ inscription_transferred: args });
    return this;
  }

  build(): Payload {
    return this.payload;
  }
}

export function brc20Reveal(args: {
  json: Brc20;
  number: number;
  address: string;
  tx_id: string;
}): InscriptionRevealed {
  const content = Buffer.from(JSON.stringify(args.json), 'utf-8');
  return {
    content_bytes: `0x${content.toString('hex')}`,
    content_type: 'text/plain;charset=utf-8',
    content_length: content.length,
    inscription_number: args.number,
    inscription_fee: 2000,
    inscription_id: `${args.tx_id}i0`,
    inscription_output_value: 10000,
    inscriber_address: args.address,
    ordinal_number: 0,
    ordinal_block_height: 0,
    ordinal_offset: 0,
    satpoint_post_inscription: `${args.tx_id}:0:0`,
  };
}<|MERGE_RESOLUTION|>--- conflicted
+++ resolved
@@ -1,17 +1,8 @@
 import { FastifyBaseLogger, FastifyInstance } from 'fastify';
 import { IncomingMessage, Server, ServerResponse } from 'http';
 import { TypeBoxTypeProvider } from '@fastify/type-provider-typebox';
+import { Brc20 } from '../src/pg/helpers';
 import {
-<<<<<<< HEAD
-  ChainhookPayload,
-  CursedInscriptionRevealed,
-  InscriptionEvent,
-  InscriptionRevealed,
-  InscriptionTransferred,
-  Transaction,
-} from '../src/chainhook/schemas';
-import { Brc20 } from '../src/pg/helpers';
-=======
   BitcoinCursedInscriptionRevealed,
   BitcoinEvent,
   BitcoinInscriptionRevealed,
@@ -19,7 +10,6 @@
   BitcoinTransaction,
   Payload,
 } from '@hirosystems/chainhook-client';
->>>>>>> 2b53ff4d
 
 export type TestFastifyServer = FastifyInstance<
   Server,
@@ -115,7 +105,7 @@
   number: number;
   address: string;
   tx_id: string;
-}): InscriptionRevealed {
+}): BitcoinInscriptionRevealed {
   const content = Buffer.from(JSON.stringify(args.json), 'utf-8');
   return {
     content_bytes: `0x${content.toString('hex')}`,
